# Copyright 2020 Iguazio
#
# Licensed under the Apache License, Version 2.0 (the "License");
# you may not use this file except in compliance with the License.
# You may obtain a copy of the License at
#
#     http://www.apache.org/licenses/LICENSE-2.0
#
# Unless required by applicable law or agreed to in writing, software
# distributed under the License is distributed on an "AS IS" BASIS,
# WITHOUT WARRANTIES OR CONDITIONS OF ANY KIND, either express or implied.
# See the License for the specific language governing permissions and
# limitations under the License.


from datetime import datetime, timezone
from http import HTTPStatus
from os import environ
from urllib.parse import urlparse

from fsspec.spec import AbstractFileSystem
from fsspec.utils import stringify_path
from v3io.dataplane import Client

from .file import V3ioFile
from .path import split_container, unslash
<<<<<<< HEAD
=======

_file_key = 'key'
_dir_key = 'prefix'
>>>>>>> 41e5037c


class V3ioFS(AbstractFileSystem):
    """File system driver to v3io

    Parameters
    ----------
    v3io_api: str
        API host name (or V3IO_API environment)
    v3io_access_key: str
        v3io access key (or V3IO_ACCESS_KEY from environment)
    **kw:
        Passed to fsspec.AbstractFileSystem
    """

    protocol = 'v3io'

    def __init__(self, v3io_api=None, v3io_access_key=None, **kw):
        # TODO: Support storage options for creds (in kw)
        super().__init__(**kw)
        self._v3io_api = v3io_api or environ.get('V3IO_API')
        self._v3io_access_key = \
            v3io_access_key or environ.get('V3IO_ACCESS_KEY')

        self._client = Client(
            endpoint=self._v3io_api,
            access_key=self._v3io_access_key,
            transport_kind='requests',
        )

    @classmethod
    def _strip_protocol(cls, path):
        """ Turn path from fully-qualified to file-system-specific
        May require FS-specific handling, e.g., for relative paths or links.
        """
        path = stringify_path(path)
        protos = (cls.protocol,) if isinstance(cls.protocol, str) else cls.protocol # NOQA
        for protocol in protos:
            path = path.rstrip("/")
            if path.startswith(protocol + "://"):
                path = path[len(protocol) + 3:]
            elif path.startswith(protocol + ":"):
                path = path[len(protocol) + 1:]
        # use of root_marker to make minimum required path, e.g., "/"
        if not path.startswith("/"):
            path = f"/{path}"
        return path or cls.root_marker

    def _details(self, contents):
        return [_details_of(c) for c in contents]

    def ls(self, path, detail=False, **kwargs):
        """Lists files & directories under path"""
<<<<<<< HEAD
        path = self._strip_protocol(path)
=======
>>>>>>> 41e5037c
        full_path = path
        container, path = split_container(path)
        if not container:
            return self._list_containers(detail)

        err = False
        try:
            resp = self._client.get_container_contents(
                container=container,
                path=path,
                get_all_attributes=True,
                raise_for_status=[HTTPStatus.OK],
            )
        except RuntimeError:
            err = True

        # If not data, try to find file in parent directory
        if err or not _has_data(resp):
            return [self._ls_file(container, path, detail)]

        out = (
            _resp_dirs(resp, container, detail) +
            _resp_files(resp, container, detail)
        )

        if not out:
            raise FileNotFoundError(f'{full_path!r} not found')

        return out

    def _ls_file(self, container, path, detail):
        # '/a/b/c' -> ('/a/b', 'c')
        dirname, _, filename = path.rpartition('/')
        resp = self._client.get_container_contents(
            container=container,
            path=dirname,
            get_all_attributes=True,
            raise_for_status='never',
        )

<<<<<<< HEAD
        dirs = _resp_dirs(resp, container)
        files = _resp_files(resp, container)

        # If not data, try to find in parent directory
        if not _has_data(resp):
            # '/a/b/c' -> ('/a/b', 'c')
            dirname, _, filename = path.rpartition('/')
            resp = self._client.get_container_contents(
                container=container,
                path=dirname,
            )
            for obj in getattr(resp.output, 'contents', []):
                file = object_info(container, obj)
                if file['name'] == full_path:
                    files = [file]
                    break

        pathlist = dirs + files

        if not pathlist:
            raise FileNotFoundError(f'{full_path!r} not found')

        pathlist_ = self._details(pathlist)

        if detail:
            return pathlist_

        return [path['name'] for path in pathlist]
=======
        full_path = f'/{container}/{path}'
        contents = getattr(resp.output, 'contents', [])
        objs = [obj for obj in contents if obj.key == path]
        if not objs:
            raise FileNotFoundError(full_path)

        obj = objs[0]
        if not detail:
            return full_path
        return info_of(container, obj, _file_key)
>>>>>>> 41e5037c

    def _list_containers(self, detail):
        resp = self._client.get_containers(raise_for_status=[HTTPStatus.OK])
        fn = container_info if detail else container_path
        return [fn(c) for c in resp.output.containers]

    def copy(self, path1, path2, **kwargs):
        ...  # FIXME

    def _rm(self, path):
        container, path = split_container(path)
        if not container:
            raise ValueError(f'bad path: {path:r}')

        self._client.delete_object(
            container=container,
            path=path,
            raise_for_status=[HTTPStatus.NO_CONTENT],
        )

    def touch(self, path, truncate=True, **kwargs):
        if not truncate:  # TODO
            raise ValueError('only truncate touch supported')

        container, path = split_container(path)
        self._client.put_object(
            container, path, raise_for_status=[HTTPStatus.OK]
        )

    def info(self, path, **kw):
        """Details of entry at path

        Returns a single dictionary, with exactly the same information as
        ``ls`` would with ``detail=True``.

        Parameters
        ----------
        path: str
            Path to get info for
        **kw:
            Keyword arguments passed to `ls`

        Returns
        -------
        dict
            keys: name (full path in the FS), size (in bytes), type (file,
            directory, or something else) and other FS-specific keys.
        """

        out = self.ls(path, detail=True, **kw)
<<<<<<< HEAD
        spath = path.rstrip('/')
        entries = [o for o in out if o['name'].rstrip('/') == spath]
=======
        entries = [o for o in out if unslash(o['name']) == unslash(path)]
>>>>>>> 41e5037c

        if len(entries) == 1:
            entry = entries[0]
            entry.setdefault('size', None)
            return entry

        if len(entries) >= 1 or out:
            return {'name': path, 'size': 0, 'type': 'directory'}

        raise FileNotFoundError(path)

    def _open(
        self,
        path,
        mode='rb',
        block_size=None,
        autocommit=True,
<<<<<<< HEAD
        cache_options="readahead",
        **kw,
    ):

=======
        cache_options=None,
        **kw,
    ):
>>>>>>> 41e5037c
        return V3ioFile(
            fs=self,
            path=path,
            mode=mode,
            block_size=block_size or self.blocksize,
            autocommit=autocommit,
            cache_options=cache_options,
            **kw,
        )


def container_path(container):
    return f'/{container.name}'


def parse_time(creation_date):
    # '2020-03-26T09:42:57.504000+00:00'
    # '2020-03-26T09:42:57.71Z'
    i = creation_date.rfind('+')  # If not found will be -1, good for Z
    dt = datetime.strptime(creation_date[:i], '%Y-%m-%dT%H:%M:%S.%f')
    dt = dt.replace(tzinfo=timezone.utc)
    return dt.timestamp()


def container_info(container):
    return {
        'name': container.name,
        'size': None,
        'created': parse_time(container.creation_date),
    }


<<<<<<< HEAD
def prefix_path(container_name, prefix):
    if not isinstance(prefix, str):
        prefix = prefix.prefix
    # prefix may already have a leading / - check and add
    # if not present
    if not prefix.startswith("/"):
        prefix = f'/{prefix}'
    return unslash(f'/{container_name}{prefix}')


def prefix_info(container_name, prefix):
    return info_of(container_name, prefix, 'prefix')
=======
_missing = object()
_extra_obj_attrs = [
    # dest, src, convert
    ('created', 'creating_time', parse_time),
    ('atime', 'access_time', parse_time),
    ('mode', 'mode', lambda v: int(v[1:], base=8)),  # '040755'
    ('gid', 'gid', lambda v: int(v, 16)),
    ('uid', 'uid', lambda v: int(v, 16)),
]
>>>>>>> 41e5037c


def obj_path(container, obj, name_key):
    path = unslash(getattr(obj, name_key))
    return f'/{container}/{path}'


def info_of(container_name, obj, name_key):
    info = {
<<<<<<< HEAD
        'name': prefix_path(container_name, getattr(obj, name_key)),
        'size': getattr(obj, 'size', None),
        'mtime': parse_time(obj.last_modified),
    }

    if hasattr(obj, 'creating_time'):
        info['created'] = parse_time(obj.creating_time)
    if hasattr(obj, 'access_time'):
        info['atime'] = parse_time(obj.access_time)
    if hasattr(obj, 'mode'):
        info['mode'] = int(obj.mode[1:], base=8),  # '040755'
    if hasattr(obj, 'gid'):
        info['gid'] = int(obj.gid, 16),
    if hasattr(obj, 'uid'):
        info['uid'] = int(obj.uid, 16),
    return info

=======
        'name': obj_path(container_name, obj, name_key),
        'type': 'directory' if hasattr(obj, 'size') else 'file',
        'size': getattr(obj, 'size', 0),
        'mtime': parse_time(obj.last_modified),
    }

    for src, dest, conv in _extra_obj_attrs:
        val = getattr(obj, src, _missing)
        if val is _missing:
            continue
        info[dest] = conv(val)
>>>>>>> 41e5037c

    return info


def split_auth(url):
    """
    >>> split_auth('v3io://api_key:s3cr3t@domain.company.com')
    ('v3io://domain.company.com', 's3cr3t')
    >>> split_auth('v3io://domain.company.com')
    ('v3io://domain.company.com', '')
    """
    u = urlparse(url)
    if '@' not in u.netloc:
        return (url, '')

    auth, netloc = u.netloc.split('@', 1)
    if ':' not in auth:
        raise ValueError('missing : in auth')
    _, key = auth.split(':', 1)
    u = u._replace(netloc=netloc)
    return (u.geturl(), key)


<<<<<<< HEAD
def _details_of(c):
    return {
        'name': c['name'],
        'type': 'directory' if c['size'] is None else 'file',
        'size': c['size'] or 0,
    }


def _resp_dirs(resp, container):
    if not hasattr(resp.output, 'common_prefixes'):
        return []

    prefixes = resp.output.common_prefixes
    return [prefix_info(container, p) for p in prefixes]


def _resp_files(resp, container):
    if not hasattr(resp.output, 'contents'):
        return []

    objects = resp.output.contents
    return [object_info(container, o) for o in objects]
=======
def _resp_dirs(resp, container, detail):
    if not hasattr(resp.output, 'common_prefixes'):
        return []

    objs = resp.output.common_prefixes
    if not detail:
        return [obj_path(container, obj, _dir_key) for obj in objs]

    return [info_of(container, obj, _dir_key) for obj in objs]


def _resp_files(resp, container, detail):
    if not hasattr(resp.output, 'contents'):
        return []

    objs = resp.output.contents
    if not detail:
        return [obj_path(container, obj, _file_key) for obj in objs]

    return [info_of(container, obj, _file_key) for obj in objs]
>>>>>>> 41e5037c


def _has_data(resp):
    out = resp.output
<<<<<<< HEAD
    return any(hasattr(out, attr) for attr in ('common_prefixes', 'contents'))
=======
    return hasattr(out, 'common_prefixes') or hasattr(out, 'contents')
>>>>>>> 41e5037c
<|MERGE_RESOLUTION|>--- conflicted
+++ resolved
@@ -24,12 +24,6 @@
 
 from .file import V3ioFile
 from .path import split_container, unslash
-<<<<<<< HEAD
-=======
-
-_file_key = 'key'
-_dir_key = 'prefix'
->>>>>>> 41e5037c
 
 
 class V3ioFS(AbstractFileSystem):
@@ -83,51 +77,19 @@
 
     def ls(self, path, detail=False, **kwargs):
         """Lists files & directories under path"""
-<<<<<<< HEAD
         path = self._strip_protocol(path)
-=======
->>>>>>> 41e5037c
         full_path = path
         container, path = split_container(path)
         if not container:
             return self._list_containers(detail)
 
-        err = False
-        try:
-            resp = self._client.get_container_contents(
-                container=container,
-                path=path,
-                get_all_attributes=True,
-                raise_for_status=[HTTPStatus.OK],
-            )
-        except RuntimeError:
-            err = True
-
-        # If not data, try to find file in parent directory
-        if err or not _has_data(resp):
-            return [self._ls_file(container, path, detail)]
-
-        out = (
-            _resp_dirs(resp, container, detail) +
-            _resp_files(resp, container, detail)
-        )
-
-        if not out:
-            raise FileNotFoundError(f'{full_path!r} not found')
-
-        return out
-
-    def _ls_file(self, container, path, detail):
-        # '/a/b/c' -> ('/a/b', 'c')
-        dirname, _, filename = path.rpartition('/')
         resp = self._client.get_container_contents(
             container=container,
-            path=dirname,
+            path=path,
             get_all_attributes=True,
-            raise_for_status='never',
-        )
-
-<<<<<<< HEAD
+            raise_for_status=[HTTPStatus.OK],
+        )
+
         dirs = _resp_dirs(resp, container)
         files = _resp_files(resp, container)
 
@@ -156,18 +118,6 @@
             return pathlist_
 
         return [path['name'] for path in pathlist]
-=======
-        full_path = f'/{container}/{path}'
-        contents = getattr(resp.output, 'contents', [])
-        objs = [obj for obj in contents if obj.key == path]
-        if not objs:
-            raise FileNotFoundError(full_path)
-
-        obj = objs[0]
-        if not detail:
-            return full_path
-        return info_of(container, obj, _file_key)
->>>>>>> 41e5037c
 
     def _list_containers(self, detail):
         resp = self._client.get_containers(raise_for_status=[HTTPStatus.OK])
@@ -218,12 +168,8 @@
         """
 
         out = self.ls(path, detail=True, **kw)
-<<<<<<< HEAD
         spath = path.rstrip('/')
         entries = [o for o in out if o['name'].rstrip('/') == spath]
-=======
-        entries = [o for o in out if unslash(o['name']) == unslash(path)]
->>>>>>> 41e5037c
 
         if len(entries) == 1:
             entry = entries[0]
@@ -241,16 +187,10 @@
         mode='rb',
         block_size=None,
         autocommit=True,
-<<<<<<< HEAD
         cache_options="readahead",
         **kw,
     ):
 
-=======
-        cache_options=None,
-        **kw,
-    ):
->>>>>>> 41e5037c
         return V3ioFile(
             fs=self,
             path=path,
@@ -283,7 +223,6 @@
     }
 
 
-<<<<<<< HEAD
 def prefix_path(container_name, prefix):
     if not isinstance(prefix, str):
         prefix = prefix.prefix
@@ -296,17 +235,6 @@
 
 def prefix_info(container_name, prefix):
     return info_of(container_name, prefix, 'prefix')
-=======
-_missing = object()
-_extra_obj_attrs = [
-    # dest, src, convert
-    ('created', 'creating_time', parse_time),
-    ('atime', 'access_time', parse_time),
-    ('mode', 'mode', lambda v: int(v[1:], base=8)),  # '040755'
-    ('gid', 'gid', lambda v: int(v, 16)),
-    ('uid', 'uid', lambda v: int(v, 16)),
-]
->>>>>>> 41e5037c
 
 
 def obj_path(container, obj, name_key):
@@ -314,9 +242,12 @@
     return f'/{container}/{path}'
 
 
+def object_info(container_name, object):
+    return info_of(container_name, object, 'key')
+
+
 def info_of(container_name, obj, name_key):
     info = {
-<<<<<<< HEAD
         'name': prefix_path(container_name, getattr(obj, name_key)),
         'size': getattr(obj, 'size', None),
         'mtime': parse_time(obj.last_modified),
@@ -334,22 +265,6 @@
         info['uid'] = int(obj.uid, 16),
     return info
 
-=======
-        'name': obj_path(container_name, obj, name_key),
-        'type': 'directory' if hasattr(obj, 'size') else 'file',
-        'size': getattr(obj, 'size', 0),
-        'mtime': parse_time(obj.last_modified),
-    }
-
-    for src, dest, conv in _extra_obj_attrs:
-        val = getattr(obj, src, _missing)
-        if val is _missing:
-            continue
-        info[dest] = conv(val)
->>>>>>> 41e5037c
-
-    return info
-
 
 def split_auth(url):
     """
@@ -370,7 +285,6 @@
     return (u.geturl(), key)
 
 
-<<<<<<< HEAD
 def _details_of(c):
     return {
         'name': c['name'],
@@ -393,34 +307,8 @@
 
     objects = resp.output.contents
     return [object_info(container, o) for o in objects]
-=======
-def _resp_dirs(resp, container, detail):
-    if not hasattr(resp.output, 'common_prefixes'):
-        return []
-
-    objs = resp.output.common_prefixes
-    if not detail:
-        return [obj_path(container, obj, _dir_key) for obj in objs]
-
-    return [info_of(container, obj, _dir_key) for obj in objs]
-
-
-def _resp_files(resp, container, detail):
-    if not hasattr(resp.output, 'contents'):
-        return []
-
-    objs = resp.output.contents
-    if not detail:
-        return [obj_path(container, obj, _file_key) for obj in objs]
-
-    return [info_of(container, obj, _file_key) for obj in objs]
->>>>>>> 41e5037c
 
 
 def _has_data(resp):
     out = resp.output
-<<<<<<< HEAD
-    return any(hasattr(out, attr) for attr in ('common_prefixes', 'contents'))
-=======
-    return hasattr(out, 'common_prefixes') or hasattr(out, 'contents')
->>>>>>> 41e5037c
+    return any(hasattr(out, attr) for attr in ('common_prefixes', 'contents'))