# Copyright 2020 Iguazio
#
# Licensed under the Apache License, Version 2.0 (the "License");
# you may not use this file except in compliance with the License.
# You may obtain a copy of the License at
#
#     http://www.apache.org/licenses/LICENSE-2.0
#
# Unless required by applicable law or agreed to in writing, software
# distributed under the License is distributed on an "AS IS" BASIS,
# WITHOUT WARRANTIES OR CONDITIONS OF ANY KIND, either express or implied.
# See the License for the specific language governing permissions and
# limitations under the License.

from datetime import datetime, timezone
from os.path import dirname

import pytest

from conftest import test_container, test_dir
from v3iofs import V3ioFS
from v3iofs.fs import parse_time
from v3iofs.path import split_container


<<<<<<< HEAD

def create_file(client, path):
    body = datetime.now().isoformat().encode('utf-8')
    client.put_object(container, path, body=body)


def test_ls(fs: V3ioFS):
    # It would be better to refactor this into conftest.py,
    # but leveraging the pattern that exists for now.
    # Also need to modify directory names to end in "/"
    dir_ = 'v3io-fs-test'
    create_file(fs._client, f'{dir_}/test-file')  # Make sure dir exists
    create_file(fs._client, f'{dir_}/a/file.txt')
    create_file(fs._client, f'{dir_}/a/file2.txt')

    path = f'/{container}/{dir_}/'
    out0 = fs.ls(path)
    assert len(out0) > 0, 'nothing found'

    out1 = fs.ls(path, detail=False)
    assert len(out1) > 0, 'nothing found'
    assert all(isinstance(p, str) for p in out1), 'not string'
    assert set(out1) == set(
        ['/bigdata/v3io-fs-test/test-file', '/bigdata/v3io-fs-test/a']
    )

    out2 = fs.ls('bigdata/v3io-fs-test/a', detail=False)
    assert set(out2) == set(
        ['/bigdata/v3io-fs-test/a/file.txt',
         '/bigdata/v3io-fs-test/a/file2.txt'
         ]
    )

    path = f'/{container}/{dir_}/test-file'
    out3 = fs.ls(path, detail=True)
    assert len(out3) > 0, 'nothing found'
    assert out3 == [
        {'name': '/bigdata/v3io-fs-test/test-file',
         'size': 26, 'type': 'file'}
    ]

    out4 = fs.ls('bigdata/v3io-fs-test/a', detail=True)
    assert out4 == [
        {'name': '/bigdata/v3io-fs-test/a/file.txt',
         'size': 26, 'type': 'file'},
        {'name': '/bigdata/v3io-fs-test/a/file2.txt',
         'size': 26, 'type': 'file'},
    ]

    out5 = fs.ls('/bigdata/v3io-fs-test', detail=True)
    assert len(out5) > 0, 'nothing found'
    assert out5 == [
        {'name': '/bigdata/v3io-fs-test/a',
         'size': 0, 'type': 'directory'
         },
        {'name': '/bigdata/v3io-fs-test/test-file',
         'size': 26, 'type': 'file'
         },
    ]


def test_glob(fs: V3ioFS):
    dir_ = 'v3io-fs-test'
    create_file(fs._client, f'{dir_}/test-file')  # Make sure dir exists
    create_file(fs._client, f'{dir_}/a/file.txt')
    create_file(fs._client, f'{dir_}/a/file2.txt')
    assert fs.glob("bigdata/v3io-fs-test") == ["/bigdata/v3io-fs-test"]
    assert fs.glob("bigdata/v3io-fs-test/") == [
        "/bigdata/v3io-fs-test/a",
        "/bigdata/v3io-fs-test/test-file",
    ]
    assert fs.glob("bigdata/v3io-fs-test/*") == [
        "/bigdata/v3io-fs-test/a",
        "/bigdata/v3io-fs-test/test-file",
    ]
=======
def test_ls(fs: V3ioFS, new_file):
    new_file(fs._client, f'{test_dir}/test-file')  # Make sure dir exists
    path = f'/{test_container}/{test_dir}/'
    out = fs.ls(path)
    assert len(out) > 0, 'nothing found'
    assert all(isinstance(p, dict) for p in out), 'not dict'

    out = fs.ls(path, detail=False)
    assert len(out) > 0, 'nothing found'
    assert all(isinstance(p, str) for p in out), 'not string'
>>>>>>> 41e5037c


def test_rm(fs: V3ioFS, tmp_obj):
    path = tmp_obj.path
    fs.rm(path)
    out = fs.ls(dirname(path), detail=False)
    assert path not in out, 'not deleted'


def test_touch(fs: V3ioFS, tmp_obj):
    path = tmp_obj.path
    fs.touch(path)
    container, path = split_container(path)
    resp = fs._client.get_object(container, path)
    assert resp.body == b'', 'not truncated'


now = datetime(2020, 1, 2, 3, 4, 5, 6789, tzinfo=timezone.utc)
parse_time_cases = [
    # value, expected, raises
    ('', None, True),
    (now.strftime('%Y-%m-%d'), None, True),
    (now.strftime('%Y-%m-%dT%H:%M:%S.%f%z'), now.timestamp(), False),
    (now.strftime('%Y-%m-%dT%H:%M:%S.%fZ'), now.timestamp(), False),
]


@pytest.mark.parametrize('value, expected, raises', parse_time_cases)
def test_parse_time(value, expected, raises):
    if raises:
        with pytest.raises(ValueError):
            parse_time(value)
        return

    out = parse_time(value)
    assert expected == out<|MERGE_RESOLUTION|>--- conflicted
+++ resolved
@@ -23,23 +23,13 @@
 from v3iofs.path import split_container
 
 
-<<<<<<< HEAD
+def test_ls(fs: V3ioFS, new_file):
+    # Also need to modify directory names to end in "/"
+    new_file.create_file(fs._client, f'{test_dir}/test-file')
+    new_file.create_file(fs._client, f'{test_dir}/a/file.txt')
+    new_file.create_file(fs._client, f'{test_dir}/a/file2.txt')
 
-def create_file(client, path):
-    body = datetime.now().isoformat().encode('utf-8')
-    client.put_object(container, path, body=body)
-
-
-def test_ls(fs: V3ioFS):
-    # It would be better to refactor this into conftest.py,
-    # but leveraging the pattern that exists for now.
-    # Also need to modify directory names to end in "/"
-    dir_ = 'v3io-fs-test'
-    create_file(fs._client, f'{dir_}/test-file')  # Make sure dir exists
-    create_file(fs._client, f'{dir_}/a/file.txt')
-    create_file(fs._client, f'{dir_}/a/file2.txt')
-
-    path = f'/{container}/{dir_}/'
+    path = f'/{test_container}/{test_dir}/'
     out0 = fs.ls(path)
     assert len(out0) > 0, 'nothing found'
 
@@ -57,7 +47,7 @@
          ]
     )
 
-    path = f'/{container}/{dir_}/test-file'
+    path = f'/{test_container}/{test_dir}/test-file'
     out3 = fs.ls(path, detail=True)
     assert len(out3) > 0, 'nothing found'
     assert out3 == [
@@ -85,11 +75,10 @@
     ]
 
 
-def test_glob(fs: V3ioFS):
-    dir_ = 'v3io-fs-test'
-    create_file(fs._client, f'{dir_}/test-file')  # Make sure dir exists
-    create_file(fs._client, f'{dir_}/a/file.txt')
-    create_file(fs._client, f'{dir_}/a/file2.txt')
+def test_glob(fs: V3ioFS, new_file):
+    new_file.create_file(fs._client, f'{test_dir}/test-file')
+    new_file.create_file(fs._client, f'{test_dir}/a/file.txt')
+    new_file.create_file(fs._client, f'{test_dir}/a/file2.txt')
     assert fs.glob("bigdata/v3io-fs-test") == ["/bigdata/v3io-fs-test"]
     assert fs.glob("bigdata/v3io-fs-test/") == [
         "/bigdata/v3io-fs-test/a",
@@ -99,18 +88,6 @@
         "/bigdata/v3io-fs-test/a",
         "/bigdata/v3io-fs-test/test-file",
     ]
-=======
-def test_ls(fs: V3ioFS, new_file):
-    new_file(fs._client, f'{test_dir}/test-file')  # Make sure dir exists
-    path = f'/{test_container}/{test_dir}/'
-    out = fs.ls(path)
-    assert len(out) > 0, 'nothing found'
-    assert all(isinstance(p, dict) for p in out), 'not dict'
-
-    out = fs.ls(path, detail=False)
-    assert len(out) > 0, 'nothing found'
-    assert all(isinstance(p, str) for p in out), 'not string'
->>>>>>> 41e5037c
 
 
 def test_rm(fs: V3ioFS, tmp_obj):
@@ -124,7 +101,7 @@
     path = tmp_obj.path
     fs.touch(path)
     container, path = split_container(path)
-    resp = fs._client.get_object(container, path)
+    resp = fs._client.get_object(test_container, path)
     assert resp.body == b'', 'not truncated'
 
 
